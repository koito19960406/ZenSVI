
import random
import datetime
import pandas as pd
from concurrent.futures import ThreadPoolExecutor, as_completed 
import warnings
import requests
from pathlib import Path
import geopandas as gpd
from tqdm import tqdm
from shapely.geometry import Point
import warnings
from shapely.errors import ShapelyDeprecationWarning
import math
warnings.filterwarnings("ignore", category=ShapelyDeprecationWarning)

import glob
import shutil
import numpy as np
import osmnx as ox
from typing import List, Union

from zensvi.download.base import BaseDownloader
import zensvi.download.mapillary.interface as mly
from zensvi.download.utils.imtool import ImageTool
from zensvi.download.utils.get_pids import panoids
from zensvi.download.utils.geoprocess import GeoProcessor
from zensvi.download.utils.helpers import standardize_column_names, create_buffer_gdf

class GSVDownloader(BaseDownloader):
    def __init__(self, gsv_api_key: str = None, log_path: str = None, distance: int = 1, grid: bool = False, grid_size: int = 1):
        """
        Google Street View Downloader class.

        Args:
            gsv_api_key (str, optional): Google Street View API key. Defaults to None.
            log_path (str, optional): Path to the log file. Defaults to None.
            distance (int, optional): Distance parameter for the GeoProcessor. Defaults to 1.
            grid (bool, optional): Grid parameter for the GeoProcessor. Defaults to False.
            grid_size (int, optional): Grid size parameter for the GeoProcessor. Defaults to 1.

        Raises:
            Warning: If gsv_api_key is not provided.
        """
        super().__init__(log_path, distance, grid, grid_size)
        if gsv_api_key == None:
            warnings.warn("Please provide your Google Street View API key to augment metadata.")
        self._gsv_api_key = gsv_api_key

    @property
    def gsv_api_key(self) -> str:
        """
        Property to get the Google Street View API key.

        Returns:
            str: Google Street View API key.
        """
        return self._gsv_api_key    
    
    @gsv_api_key.setter
    def gsv_api_key(self, gsv_api_key: str):
        """
        Setter to set the Google Street View API key.

        Args:
            gsv_api_key (str): Google Street View API key.
        """
        self._gsv_api_key = gsv_api_key

    def _augment_metadata(self, df):
        if self.cache_pids_augmented.exists():
            df = pd.read_csv(self.cache_pids_augmented)
            print("The augmented panorama IDs have been read from the cache")
            return df
        
        # Create a new directory called "augmented_metadata_checkpoints"
        dir_cache_augmented_metadata = self.dir_cache / 'augmented_pids'
        dir_cache_augmented_metadata.mkdir(parents=True, exist_ok=True)

        # Load all the checkpoint csv files
        checkpoints = glob.glob(str(dir_cache_augmented_metadata / '*.csv'))
        checkpoint_start_index = len(checkpoints)

        if checkpoint_start_index > 0:
            completed_rows = pd.concat([pd.read_csv(checkpoint) for checkpoint in checkpoints], ignore_index=True)
            completed_indices = completed_rows.index.unique()

            # Filter df to get remaining indices to augment metadata for
            df = df.loc[~df.index.isin(completed_indices)]

        def get_year_month(pid, proxies):
            url = "https://maps.googleapis.com/maps/api/streetview/metadata?pano={}&key={}".format(pid, self.gsv_api_key)
            while True:
                proxy = random.choice(proxies)
                try:
                    response = requests.get(url, proxies=proxy, timeout=5)
                    break
                except Exception as e:
                    print(f"Proxy {proxy} is not working. Exception: {e}")
                    continue

            response = response.json()
            if response['status'] == 'OK':
                # get year and month from date
                try:
                    date = response['date']
                    year = date.split("-")[0]
                    month = date.split("-")[1]
                except Exception:
                    year = None
                    month = None
                return {"year": year, "month": month}
            return {"year": None, "month": None}    

        def worker(row, proxies):
            panoid = row.panoid
            year_month = get_year_month(panoid, proxies)
            return row.Index, year_month

        batch_size = 1000  # Modify this to a suitable value
        num_batches = (len(df) + batch_size - 1) // batch_size

        for i in tqdm(range(num_batches), desc=f"Augmenting metadata by batch size {min(batch_size, len(df))}"):
            batch_df = df.iloc[i*batch_size : (i+1)*batch_size].copy()  # Copy the batch data to a new dataframe
            with ThreadPoolExecutor() as executor:
                batch_futures = {executor.submit(worker, row, self.proxies): row.Index for row in batch_df.itertuples()}
                for future in tqdm(as_completed(batch_futures), total=len(batch_futures), desc=f"Augmenting metadata for batch #{i+1}"):
                    row_index, year_month = future.result()
                    batch_df.at[row_index, 'year'] = year_month['year']
                    batch_df.at[row_index, 'month'] = year_month['month']

            # Save checkpoint for each batch
            batch_df.to_csv(f'{dir_cache_augmented_metadata}/checkpoint_batch_{checkpoint_start_index+i+1}.csv', index=False)
        
        # Merge all checkpoints into a single dataframe
        df = pd.concat([pd.read_csv(checkpoint) for checkpoint in glob.glob(str(dir_cache_augmented_metadata / '*.csv'))], ignore_index=True)

        # save the augmented metadata
        df.to_csv(self.cache_pids_augmented, index=False)
        # delete cache_lat_lon
        if self.cache_lat_lon.exists():
            self.cache_lat_lon.unlink() 
        # delete cache_pids_raw
        if self.cache_pids_raw.exists():
            self.cache_pids_raw.unlink()
        # delete the cache directory
        if dir_cache_augmented_metadata.exists():
            shutil.rmtree(dir_cache_augmented_metadata)
        return df

    def _get_pids_from_df(self, df, id_columns=None):
        # 1. Create a new directory called "pids" to store each batch pids
        dir_cache_pids = self.dir_cache / 'raw_pids'
        dir_cache_pids.mkdir(parents=True, exist_ok=True)

        # 2. Load all the checkpoint csv files
        checkpoints = glob.glob(str(dir_cache_pids / '*.csv'))
        checkpoint_start_index = len(checkpoints)
        if checkpoint_start_index > 0:
            dataframes = []
            for checkpoint in checkpoints:
                try:
                    df_checkpoint = pd.read_csv(checkpoint)
                    dataframes.append(df_checkpoint)
                except pd.errors.EmptyDataError:
                    print(f"Warning: {checkpoint} is empty and has been skipped.")
                    continue
            completed_rows = pd.concat(dataframes, ignore_index=True)

            completed_ids = completed_rows['lat_lon_id'].drop_duplicates()

            # Merge on the ID column, keeping track of where each row originates
            merged = df.merge(completed_ids, on='lat_lon_id', how='outer', indicator=True)

            # Filter out rows that come from the 'completed_ids' DataFrame
            df = merged[merged['_merge'] == 'left_only'].drop(columns='_merge')

        def get_street_view_info(longitude, latitude, proxies):
            results = panoids(latitude, longitude, proxies, )
            return results

        def worker(row):
            input_longitude = row.longitude
            input_latitude = row.latitude
            lat_lon_id = row.lat_lon_id
            id_dict = {column: getattr(row, column) for column in id_columns} if id_columns else {}
            return lat_lon_id, (input_longitude, input_latitude), get_street_view_info(input_longitude, input_latitude, self.proxies), id_dict

        # set lat_lon_id if it doesn't exist
        if 'lat_lon_id' not in df.columns:
            df['lat_lon_id'] = np.arange(1, len(df) + 1)
        results = []
        batch_size = 1000  # Modify this to a suitable value
        num_batches = (len(df) + batch_size - 1) // batch_size
        failed_rows = []
        
        # if there's no rows to process, return completed_ids
        if len(df) == 0:
            return completed_ids
        
        # if not, process the rows
        for i in tqdm(range(num_batches), desc=f"Getting pids by batch size {min(batch_size, len(df))}"):
            with ThreadPoolExecutor() as executor:
                batch_futures = {executor.submit(worker, row): row for row in df.iloc[i*batch_size : (i+1)*batch_size].itertuples()}
                for future in tqdm(as_completed(batch_futures), total=len(batch_futures), desc=f"Getting pids for batch #{i+1}"):
                    try:
                        lat_lon_id, (input_longitude, input_latitude), row_results, id_dict = future.result()
                        for result in row_results:
                            result['input_latitude'] = input_latitude
                            result['input_longitude'] = input_longitude
                            result['lat_lon_id'] = lat_lon_id
                            result.update(id_dict)
                            results.append(result)
                    except Exception as e:
                        print(f"Error: {e}")
                        failed_rows.append(batch_futures[future])  # Store the failed row

                # Save checkpoint for each batch
                if len(results) > 0:
                    pd.DataFrame(results).to_csv(f'{dir_cache_pids}/checkpoint_batch_{checkpoint_start_index+i+1}.csv', index=False)
                results = []  # Clear the results list for the next batch

        # Merge all checkpoints into a single dataframe
        results_df = pd.concat([pd.read_csv(checkpoint) for checkpoint in glob.glob(str(dir_cache_pids / '*.csv'))], ignore_index=True)

        # Retry failed rows
        if failed_rows:
            print("Retrying failed rows...")
            with ThreadPoolExecutor() as executor:
                retry_futures = {executor.submit(worker, row): row for row in failed_rows}
                for future in tqdm(as_completed(retry_futures), total=len(retry_futures), desc="Retrying failed rows"):
                    try:
                        lat_lon_id, (input_longitude, input_latitude), row_results, id_dict = future.result()
                        for result in row_results:
                            result['input_latitude'] = input_latitude
                            result['input_longitude'] = input_longitude
                            result['lat_lon_id'] = lat_lon_id
                            result.update(id_dict)
                            results.append(result)
                    except Exception as e:
                        print(f"Failed again: {e}")

            # Save the results of retried rows as another checkpoint
            if len(results) > 0:
                pd.DataFrame(results).to_csv(f'{dir_cache_pids}/checkpoint_retry.csv', index=False)
                # Merge the retry checkpoint into the final dataframe
                retry_df = pd.read_csv(f'{dir_cache_pids}/checkpoint_retry.csv')
                results_df = pd.concat([results_df, retry_df], ignore_index=True)

        # now save results_df as a new cache after dropping lat_lon_id
        results_df = results_df.drop(columns='lat_lon_id')
        # drop duplicates in panoid and id_columns
        results_df = results_df.drop_duplicates(subset=['panoid'] + id_columns)
        results_df.to_csv(self.cache_pids_raw, index=False)

        # delete the cache directory
        if dir_cache_pids.exists():
            shutil.rmtree(dir_cache_pids)
        return results_df

    def _get_pids_from_gdf(self, gdf, **kwargs):  
        if self.cache_lat_lon.exists():
            df = pd.read_csv(self.cache_lat_lon)
            print("The lat and lon have been read from the cache")
        else:
            if gdf.crs is None:
                gdf = gdf.set_crs('EPSG:4326')
            elif gdf.crs != 'EPSG:4326':
                # convert to EPSG:4326
                gdf = gdf.to_crs('EPSG:4326')
            # read shapefile
            gp = GeoProcessor(gdf, distance=self.distance, grid=self.grid, grid_size=self.grid_size, **kwargs)
            df = gp.get_lat_lon()
            df['lat_lon_id'] = np.arange(1, len(df) + 1)
            # save df to cache
            df.to_csv(self.cache_lat_lon, index=False)

        if self.cache_pids_raw.exists():
            print("The raw panorama IDs have been read from the cache")
            results_df = pd.read_csv(self.cache_pids_raw)
        else:
            # Use _get_pids_from_df to get pids from df
            results_df = self._get_pids_from_df(df, kwargs["id_columns"])

        # Check if lat and lon are within input polygons
        polygons = gpd.GeoSeries([geom for geom in gdf['geometry'] if geom.type in ['Polygon', 'MultiPolygon']])

        # the rest is only for polygons, so return results_df if there's no polygons
        if len(polygons) == 0:
            return results_df

        # Convert lat, lon to Points and create a GeoSeries
        points = gpd.GeoSeries([Point(lon, lat) for lon, lat in zip(results_df['lon'], results_df['lat'])])

        # Create a GeoDataFrame with the points and an index column
        points_gdf = gpd.GeoDataFrame(geometry=points, crs=gdf.crs)
        points_gdf['index'] = range(len(points_gdf))

        # Create a spatial index on the polygons GeoSeries
        polygons_sindex = polygons.sindex

        # Function to check whether a point is within any polygon
        def is_within_polygon(point):
            possible_matches_index = list(polygons_sindex.intersection(point.bounds))
            possible_matches = polygons.iloc[possible_matches_index]
            precise_matches = possible_matches.contains(point)
            return precise_matches.any()

        # Add progress bar for within_polygon calculation
        with tqdm(total=len(points), desc="Checking points within polygons") as pbar:
            within_polygon = []
            for point in points_gdf['geometry']:
                within_polygon.append(is_within_polygon(point))
                pbar.update()

        results_df['within_polygon'] = within_polygon

        # Return only those points within polygons
        results_within_polygons_df = results_df[results_df['within_polygon']]
        # Drop the 'within_polygon' column
        results_within_polygons_df = results_within_polygons_df.drop(columns='within_polygon')
        return results_within_polygons_df

    def _get_raw_pids(self, **kwargs):
        if self.cache_pids_raw.exists():
            pid = pd.read_csv(self.cache_pids_raw)
            print("The raw panorama IDs have been read from the cache")
            return pid

        if kwargs['lat'] is not None and kwargs['lon'] is not None:
            pid = panoids(kwargs['lat'], kwargs['lon'], self.proxies)
            pid = pd.DataFrame(pid)
            # add input_lat and input_lon
            pid['input_latitude'] = kwargs['lat']
            pid['input_longitude'] = kwargs['lon']
        elif kwargs['input_csv_file'] != "":
            df = pd.read_csv(kwargs['input_csv_file'])
            df = standardize_column_names(df)
            if kwargs['buffer'] > 0:
                gdf = gpd.GeoDataFrame(df, geometry=gpd.points_from_xy(df.longitude, df.latitude), crs='EPSG:4326')
                gdf = create_buffer_gdf(gdf, kwargs['buffer'])
                pid = self._get_pids_from_gdf(gdf, **kwargs)
            else:
                pid = self._get_pids_from_df(df, kwargs['id_columns'])
        elif kwargs['input_shp_file'] != "":
            gdf = gpd.read_file(kwargs['input_shp_file'])
            if kwargs['buffer'] > 0:
                gdf = create_buffer_gdf(gdf, kwargs['buffer'])
            pid = self._get_pids_from_gdf(gdf, **kwargs)
        elif kwargs['input_place_name'] != "":
            print("Geocoding the input place name")
            gdf = ox.geocoder.geocode_to_gdf(kwargs['input_place_name'])
            # raise error if the input_place_name is not found
            if len(gdf) == 0:
                raise ValueError("The input_place_name is not found. Please try another place name.")
            if kwargs['buffer'] > 0:
                gdf = create_buffer_gdf(gdf, kwargs['buffer'])
            pid = self._get_pids_from_gdf(gdf, **kwargs) 
        else:
            raise ValueError("Please input the lat and lon, csv file, or shapefile.")

        return pid

    def _get_pids(self, path_pid, **kwargs):
        id_columns = kwargs['id_columns']
        if id_columns is not None:
            if isinstance(id_columns, str):
                id_columns = [id_columns.lower()]
            elif isinstance(id_columns, list):
                id_columns = [column.lower() for column in id_columns]
        else:
            id_columns = []
        # update id_columns
        kwargs['id_columns'] = id_columns
        
        # get raw pid
        pid = self._get_raw_pids(**kwargs)
        
        if kwargs["augment_metadata"] & (self.gsv_api_key != None):
            pid = self._augment_metadata(pid)
        elif kwargs["augment_metadata"] & (self.gsv_api_key == None):
            raise ValueError("Please set the gsv api key by calling the gsv_api_key method.")
        pid.to_csv(path_pid, index=False)
        print("The panorama IDs have been saved to {}".format(path_pid)) 

    def _set_dirs(self, dir_output):
        # set dir_output as attribute and create the directory
        self.dir_output = Path(dir_output)
        self.dir_output.mkdir(parents=True, exist_ok=True)
        # set dir_cache as attribute and create the directory
        self.dir_cache = self.dir_output / "cache_zensvi"
        self.dir_cache.mkdir(parents=True, exist_ok=True)
        # set other cache directories
        self.cache_lat_lon = self.dir_cache / "lat_lon.csv"
        self.cache_pids_raw = self.dir_cache / "pids_raw.csv"
        self.cache_pids_augmented = self.dir_cache / "pids_augemented.csv"
        
    def _filter_pids_date(self, pid_df, start_date, end_date):
        # create a temporary column date from year and month
        # Fill NA values with a placeholder value
        pid_df['year'] = pid_df['year'].fillna(-1)
        pid_df['month'] = pid_df['month'].fillna(-1)

        # Replace Inf values with a placeholder value
        pid_df['year'] = pid_df['year'].replace([np.inf, -np.inf], -1)
        pid_df['month'] = pid_df['month'].replace([np.inf, -np.inf], -1)

        # Convert to int and then to string, and create the 'date' column
        pid_df['date'] = pid_df['year'].astype(int).astype(str) + "-" + pid_df['month'].astype(int).astype(str)

        # Optionally, you can replace the placeholder values in 'date' column back to NaN
        pid_df['date'] = pid_df['date'].replace('-1--1', np.nan)

        # convert to datetime
        pid_df['date'] = pd.to_datetime(pid_df['date'], format="%Y-%m")
        # check if start_date and end_date are in the correct format with regex. If not, raise error
        if start_date is not None:
            try:
                start_date = datetime.datetime.strptime(start_date, "%Y-%m-%d")
            except ValueError:
                raise ValueError("Incorrect start_date format, should be YYYY-MM-DD")
        if end_date is not None:
            try:
                end_date = datetime.datetime.strptime(end_date, "%Y-%m-%d")
            except ValueError:
                raise ValueError("Incorrect end_date format, should be YYYY-MM-DD")
        # if start_date is not None, filter out the rows with date < start_date
        pid_df = pid_df[pid_df['date'] >= start_date] if start_date is not None else pid_df
        # if end_date is not None, filter out the rows with date > end_date
        pid_df = pid_df[pid_df['date'] <= end_date] if end_date is not None else pid_df
        # drop the temporary column date
        pid_df = pid_df.drop(columns='date')
        return pid_df
    
    def download_svi(self, dir_output: str, path_pid: str = None, zoom: int = 2, 
                      cropped: bool = False, full: bool = True, lat: float = None, lon: float = None, 
                      input_csv_file: str = "", input_shp_file: str = "", input_place_name: str = "", 
                      id_columns: Union[str, List[str]] = None, buffer: int = 0, augment_metadata: bool = False, 
                      batch_size: int = 1000, update_pids: bool = False, start_date: str = None, end_date: str = None, 
<<<<<<< HEAD
                      metadata_only: bool = False, **kwargs) -> None:
=======
                      metadata_only: bool = True, **kwargs) -> None:
>>>>>>> f4e15482
        """
        Downloads street view images.

        Args:
            dir_output (str): The output directory.
            path_pid (str, optional): The path to the panorama ID file. Defaults to None.
            zoom (int, optional): The zoom level for the images. Defaults to 2.
            cropped (bool, optional): Whether to crop the images. Defaults to False.
            full (bool, optional): Whether to download full images. Defaults to True.
            lat (float, optional): The latitude for the images. Defaults to None.
            lon (float, optional): The longitude for the images. Defaults to None.
            input_csv_file (str, optional): The input CSV file. Defaults to "".
            input_shp_file (str, optional): The input shapefile. Defaults to "".
            input_place_name (str, optional): The input place name. Defaults to "".
            id_columns (Union[str, List[str]], optional): The ID columns. Defaults to None.
            buffer (int, optional): The buffer size. Defaults to 0.
            augment_metadata (bool, optional): Whether to augment the metadata. Defaults to False.
            batch_size (int, optional): The batch size for downloading. Defaults to 1000.
            update_pids (bool, optional): Whether to update the panorama IDs. Defaults to False.
            start_date (str, optional): The start date for the panorama IDs. Format is isoformat (YYYY-MM-DD). Defaults to None.
            end_date (str, optional): The end date for the panorama IDs. Format is isoformat (YYYY-MM-DD). Defaults to None.
            metadata_only (bool, optional): Whether to download metadata only. Defaults to False.
            **kwargs: Additional keyword arguments.

        Returns:
            None
        """
        # set necessary directories
        self._set_dirs(dir_output)
        
        # call _get_pids function first if path_pid is None
        if (path_pid is None) & (self.cache_pids_augmented.exists() == False):
            print("Getting pids...")
            path_pid = self.dir_output / "gsv_pids.csv"
            if path_pid.exists() & (update_pids == False):
                print("update_pids is set to False. So the following csv file will be used: {}".format(path_pid))
            else:
                self._get_pids(path_pid, lat=lat, lon=lon,
                            input_csv_file=input_csv_file, input_shp_file = input_shp_file, input_place_name = input_place_name, 
                            id_columns=id_columns, buffer = buffer, augment_metadata=augment_metadata, **kwargs)
        elif self.cache_pids_augmented.exists():
            # copy the cache pids_augmented to path_pid
            path_pid = self.dir_output / "gsv_pids.csv"
            shutil.copy2(self.cache_pids_augmented, path_pid)
            print("The augmented panorama IDs have been saved to {}".format(path_pid))
        # Horizontal Google Street View tiles
        # zoom 3: (8, 4); zoom 5: (26, 13) zoom 2: (4, 2) zoom 1: (2, 1);4:(8,16)
        # zoom = 2
        # h_tiles = 4  # 26
        # v_tiles = 2  # 13
        # cropped = False
        # full = True
        # stop if metadata_only is True
        if metadata_only:
            print("The metadata has been downloaded")
            return
        # create a folder within self.dir_output
        self.panorama_output = self.dir_output / "gsv_panorama"
        self.panorama_output.mkdir(parents=True, exist_ok=True)
        
        panoids = self._read_pids(path_pid, start_date, end_date)
        
        if len(panoids) == 0:
            print("There is no panorama ID to download")
            return
        else:
            panoids_rest = self._check_already(panoids)

        if len(panoids_rest) > 0:
            UAs = random.choices(self.user_agents, k = len(panoids_rest))
            # check zoom level is 0<=zoom<=6
            if zoom < 0 or zoom > 6:
                raise ValueError("zoom level should be between 0 and 6")
            h_tiles = 2 ** zoom
            v_tiles = math.ceil(h_tiles / 2)
            ImageTool.dwl_multiple(panoids_rest, zoom, v_tiles, h_tiles, self.panorama_output, UAs, self.proxies, cropped, full, batch_size = batch_size, log_path=self.log_path)
        else:
            print("All images have been downloaded")
        
        # delete the cache directory
        if self.dir_cache.exists():
            shutil.rmtree(self.dir_cache)
            print("The cache directory has been deleted")<|MERGE_RESOLUTION|>--- conflicted
+++ resolved
@@ -437,11 +437,7 @@
                       input_csv_file: str = "", input_shp_file: str = "", input_place_name: str = "", 
                       id_columns: Union[str, List[str]] = None, buffer: int = 0, augment_metadata: bool = False, 
                       batch_size: int = 1000, update_pids: bool = False, start_date: str = None, end_date: str = None, 
-<<<<<<< HEAD
                       metadata_only: bool = False, **kwargs) -> None:
-=======
-                      metadata_only: bool = True, **kwargs) -> None:
->>>>>>> f4e15482
         """
         Downloads street view images.
 
