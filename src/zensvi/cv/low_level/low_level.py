import json
import os
from concurrent.futures import ThreadPoolExecutor, as_completed
from pathlib import Path
from typing import Union

import cv2
import pandas as pd
from tqdm import tqdm


def _detect_edges_single_image(image_path: Path, dir_image_output: Union[str, Path]) -> dict:
    """Detect edges in a single image using various techniques.

    Args:
        image_path (Path): The path to the image file.
        dir_image_output (Union[str, Path]): Directory to save the processed images.

    Returns:
        dict: A dictionary containing the edge ratios for each technique used.
    """
    # Load image in grayscale
    image = cv2.imread(str(image_path), 0)
    # get total number of pixels
    total_pixels = image.size

    techniques = {
        "Canny": cv2.Canny(image, 100, 200),
        "SobelX": cv2.convertScaleAbs(cv2.Sobel(image, cv2.CV_64F, 1, 0, ksize=3)),
        "SobelY": cv2.convertScaleAbs(cv2.Sobel(image, cv2.CV_64F, 0, 1, ksize=3)),
        "Laplacian": cv2.convertScaleAbs(cv2.Laplacian(image, cv2.CV_64F)),
    }

    edge_ratios = {}
    for technique, edges in techniques.items():
<<<<<<< HEAD
        # Save processed image
        output_path = os.path.join(dir_image_output, f"{image_path.stem}_{technique}.png")

=======
>>>>>>> 715ccce1
        if dir_image_output:
            # Save processed image
            output_path = os.path.join(
                dir_image_output, f"{image_path.stem}_{technique}.png"
            )
            cv2.imwrite(output_path, edges)

        # Count edges
        edge_ratios[technique] = cv2.countNonZero(edges) / total_pixels

    return edge_ratios


def _detect_blob_single_image(image_path: Path, dir_image_output: Union[str, Path] = None) -> dict:
    """Detect blobs in a single image.

    Args:
        image_path (Path): The path to the image file.
        dir_image_output (Union[str, Path], optional): Directory to save the processed image. Defaults to None.

    Returns:
        dict: A dictionary containing the count of detected blobs.
    """
    # Load image
    image = cv2.imread(str(image_path), cv2.IMREAD_GRAYSCALE)
    # Setup SimpleBlobDetector parameters.
    params = cv2.SimpleBlobDetector_Params()
    # Set parameters as needed. For demonstration, default parameters are used.

    # Create a detector with the parameters
    detector = cv2.SimpleBlobDetector_create(params)

    # Detect blobs
    keypoints = detector.detect(image)

    # Draw detected blobs as red circles. (cv2.DRAW_MATCHES_FLAGS_DRAW_RICH_KEYPOINTS ensures the size of the circle corresponds to the size of blob)
    image_with_blobs = cv2.drawKeypoints(
        image, keypoints, None, (0, 0, 255), cv2.DRAW_MATCHES_FLAGS_DRAW_RICH_KEYPOINTS
    )

    # Save processed image if dir_image_output is provided
    if dir_image_output:
        output_path = os.path.join(dir_image_output, f"{image_path.stem}_blobs.png")
        cv2.imwrite(output_path, image_with_blobs)

    # Return the number of blobs detected
    return {"blob_count": len(keypoints)}


def _detect_blur_single_image(image_path: Path, dir_image_output: Union[str, Path] = None) -> dict:
    """Detect blur in a single image.

    Args:
        image_path (Path): The path to the image file.
        dir_image_output (Union[str, Path], optional): Directory to save the processed image. Defaults to None.

    Returns:
        dict: A dictionary containing the blur measure and a boolean indicating if the image is blurry.
    """
    # Load image in grayscale
    image = cv2.imread(str(image_path), cv2.IMREAD_GRAYSCALE)
    # Compute the Laplacian of the image and then the focus
    # measure is the variance of the Laplacian
    variance_of_laplacian = cv2.Laplacian(image, cv2.CV_64F).var()

    # Determine if the image is blurry
    is_blurry = int(variance_of_laplacian < 100)  # threshold value is arbitrary; adjust based on needs

    # Return the blur measure and a boolean indicating if it's blurry
    return {"blur_measure": variance_of_laplacian, "is_blurry": is_blurry}


def _calculate_hsl_single_image(image_path: Path, dir_image_output: Union[str, Path] = None) -> dict:
    """Calculate the average HSL values of a single image.

    Args:
        image_path (Path): The path to the image file.
        dir_image_output (Union[str, Path], optional): Directory to save the processed image. Defaults to None.

    Returns:
        dict: A dictionary containing the average hue, saturation, and lightness.
    """
    # Load image
    image = cv2.imread(str(image_path))
    # Convert to HSL color space
    hsl_image = cv2.cvtColor(image, cv2.COLOR_BGR2HLS)
    # Calculate averages for each channel
    h, l, s = cv2.split(hsl_image)
    avg_hue = h.mean()
    avg_saturation = s.mean()
    avg_lightness = l.mean()

    # Return the HSL averages
    return {
        "avg_hue": avg_hue,
        "avg_saturation": avg_saturation,
        "avg_lightness": avg_lightness,
    }


def _detect_all_features_single_image(image_path: Path, dir_image_output: Union[str, Path] = None) -> dict:
    """Aggregate all feature detection results for a single image.

    Args:
        image_path (Path): The path to the image file.
        dir_image_output (Union[str, Path], optional): Directory to save the processed images. Defaults to None.

    Returns:
        dict: A dictionary containing all detected features for the image.
    """
    # Aggregate results from all individual feature detection functions
    features = {"filename_key": image_path.stem}
    features.update(_detect_edges_single_image(image_path, dir_image_output))
    features.update(_detect_blob_single_image(image_path, dir_image_output))
    features.update(_detect_blur_single_image(image_path, dir_image_output))
    features.update(_calculate_hsl_single_image(image_path, dir_image_output))

    return features


def get_low_level_features(
    dir_input: Union[str, Path],
    dir_image_output: Union[str, Path] = None,
    dir_summary_output: Union[str, Path] = None,
    save_format: str = "json csv",
    csv_format: str = "long",
) -> None:
    """Processes images from the specified input directory or single image file to
    detect various low-level features, which include edge detection, blob detection,
    blur detection, and HSL color space analysis. It optionally saves the processed
    images and a summary of the features detected.

    Args:
        dir_input (Union[str, Path]): The input directory or image file path.
        dir_image_output (Union[str, Path], optional): Directory to save processed images. Defaults to None.
        dir_summary_output (Union[str, Path], optional): Directory to save summary results. Defaults to None.
        save_format (str, optional): Format to save the summary results. Defaults to "json csv".
        csv_format (str, optional): Format for CSV output. Defaults to "long".

    Returns:
        None: The function does not return any value but outputs results to the specified directories.

    Raises:
        ValueError: If neither dir_image_output nor dir_summary_output is provided, indicating that at least one output directory must be specified.
    """
    if not dir_image_output and not dir_summary_output:
        raise ValueError("At least one of dir_image_output and dir_summary_output must be provided")

    if dir_image_output:
        Path(dir_image_output).mkdir(parents=True, exist_ok=True)
    if dir_summary_output:
        Path(dir_summary_output).mkdir(parents=True, exist_ok=True)

    image_extensions = [
        ".jpg",
        ".jpeg",
        ".png",
        ".tif",
        ".tiff",
        ".bmp",
        ".dib",
        ".pbm",
        ".pgm",
        ".ppm",
        ".sr",
        ".ras",
        ".exr",
        ".jp2",
    ]
    images = (
        [file for ext in image_extensions for file in Path(dir_input).rglob(f"*{ext}")]
        if Path(dir_input).is_dir()
        else [Path(dir_input)]
    )

    summary_data = []
    with ThreadPoolExecutor() as executor:
        future_to_image = {
            executor.submit(_detect_all_features_single_image, image, dir_image_output): image for image in images
        }
        for future in tqdm(as_completed(future_to_image), desc="Processing images", total=len(images)):
            image = future_to_image[future]
            try:
                result = future.result()
                summary_data.append(result)
            except Exception as exc:
                print(f"{image} generated an exception: {exc}")

    # Save the aggregated results
    if dir_summary_output:
        if "json" in save_format:
            summary_path = os.path.join(dir_summary_output, "low_level_features.json")
            with open(summary_path, "w") as f:
                json.dump(summary_data, f)
        if "csv" in save_format:
            summary_path = os.path.join(dir_summary_output, "low_level_features.csv")
            summary_df = pd.DataFrame(summary_data)
            if csv_format == "long":
                summary_df = summary_df.melt(id_vars="filename_key", var_name="feature", value_name="value")
            summary_df.to_csv(summary_path, index=False)<|MERGE_RESOLUTION|>--- conflicted
+++ resolved
@@ -33,12 +33,6 @@
 
     edge_ratios = {}
     for technique, edges in techniques.items():
-<<<<<<< HEAD
-        # Save processed image
-        output_path = os.path.join(dir_image_output, f"{image_path.stem}_{technique}.png")
-
-=======
->>>>>>> 715ccce1
         if dir_image_output:
             # Save processed image
             output_path = os.path.join(
