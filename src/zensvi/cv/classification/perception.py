--- conflicted
+++ resolved
@@ -1,46 +1,23 @@
 from pathlib import Path
 from typing import List, Tuple, Union
-<<<<<<< HEAD
-from torch.utils.data import Dataset, DataLoader
-from huggingface_hub import hf_hub_download, snapshot_download
-from torchvision import transforms
-from PIL import Image
-import torch
-=======
-
->>>>>>> 935dc586
+
 import pandas as pd
 import torch
 import tqdm
-<<<<<<< HEAD
-import sys
-import os
-
+
+from .base import BaseClassifier
 from .utils.place_pulse import PlacePulseClassificationModel
 from .utils.Model_01 import Net
-=======
-from huggingface_hub import hf_hub_download
-from PIL import Image
-from torch.utils.data import DataLoader, Dataset
-from torchvision import transforms
-
->>>>>>> 935dc586
-from .base import BaseClassifier
-from .utils.place_pulse import PlacePulseClassificationModel
 
 
 class ImageDataset(Dataset):
-<<<<<<< HEAD
-    def __init__(self, image_files: List[Path], vit=False):
-=======
     """Dataset class for loading and preprocessing images.
 
     Args:
         image_files (List[Path]): List of paths to image files.
     """
 
-    def __init__(self, image_files: List[Path]):
->>>>>>> 935dc586
+    def __init__(self, image_files: List[Path], vit=False):
         self.image_files = [
             image_file
             for image_file in image_files
@@ -48,7 +25,13 @@
         ]
 
         # Image transformations
-<<<<<<< HEAD
+        self.transform = transforms.Compose(
+            [
+                transforms.Resize((224, 224)),
+                transforms.ToTensor(),
+                transforms.Normalize(mean=[0.485, 0.456, 0.406], std=[0.229, 0.224, 0.225]),
+            ]
+        )
         if vit:  # ViT model has a different image size
             self.transform = transforms.Compose(
                 [
@@ -70,15 +53,6 @@
                     ),
                 ]
             )
-=======
-        self.transform = transforms.Compose(
-            [
-                transforms.Resize((224, 224)),
-                transforms.ToTensor(),
-                transforms.Normalize(mean=[0.485, 0.456, 0.406], std=[0.229, 0.224, 0.225]),
-            ]
-        )
->>>>>>> 935dc586
 
     def __len__(self) -> int:
         return len(self.image_files)
@@ -248,11 +222,12 @@
     A classifier for evaluating the perception of streetscape based on a given study
     using Ouyang (2023) Visual Transformer.
 
-    :param device: The device that the model should be loaded onto. Options are "cpu", "cuda", or "mps".
-        If `None`, the model tries to use a GPU if available; otherwise, falls back to CPU.
-    :param perception_study: The specific perception study for which the model is trained, including "safer", "livelier", "wealthier", "more beautiful", "more boring", "more depressing". This affects the checkpoint file used.
-    :type device: str, optional
-    :type perception_study: str
+    Args:
+        perception_study (str): The specific perception study for which the model is trained, including
+            "safer", "livelier", "wealthier", "more beautiful", "more boring", "more depressing".
+            This affects the checkpoint file used.
+        device (str, optional): The device that the model should be loaded onto. Options are "cpu", "cuda",
+            or "mps". If `None`, the model tries to use a GPU if available; otherwise, falls back to CPU.
     """
 
     def __init__(self, perception_study, device=None):
@@ -291,9 +266,15 @@
         self.model.eval()
         self.model.to(self.device)
 
-    def _save_results_to_file(
-        self, results, dir_output, file_name, save_format="csv json"
-    ):
+    def _save_results_to_file(self, results, dir_output, file_name, save_format="csv json"):
+        """Save results to file in specified format.
+
+        Args:
+            results (List[dict]): List of dictionaries containing results to save
+            dir_output (Union[str, Path]): Directory to save output files
+            file_name (str): Base name for output files
+            save_format (str, optional): Format(s) to save results in. Defaults to "csv json".
+        """
         df = pd.DataFrame(results)
         dir_output = Path(dir_output)
         dir_output.mkdir(parents=True, exist_ok=True)
@@ -315,17 +296,17 @@
         batch_size=1,
         save_format="json csv",
     ) -> List[str]:
-        """
-        Classifies images based on human perception of streetscapes from the specified perception study. The output file can be saved in JSON and/or CSV format and will contain the final perception score for each image.
-
-        :param dir_input: Directory containing input images.
-        :type dir_input: Union[str, Path]
-        :param dir_summary_output: Directory to save summary output. If None, output is not saved.
-        :type dir_summary_output: Union[str, Path, None]
-        :param batch_size: Batch size for inference, defaults to 1.
-        :type batch_size: int, optional
-        :param save_format: Save format for the output, defaults to "json csv". Options are "json" and "csv". Please add a space between options.
-        :type save_format: str, optional
+        """Classifies images based on human perception of streetscapes from the specified perception study.
+
+        Args:
+            dir_input (Union[str, Path]): Directory containing input images.
+            dir_summary_output (Union[str, Path]): Directory to save summary output. If None, output is not saved.
+            batch_size (int, optional): Batch size for inference. Defaults to 1.
+            save_format (str, optional): Save format for the output. Options are "json" and "csv".
+                Add a space between options. Defaults to "json csv".
+
+        Returns:
+            List[dict]: List of dictionaries containing perception scores for each image.
         """
         # Prepare output directories
         if dir_summary_output:
@@ -381,4 +362,293 @@
             "results",
             save_format=save_format,
         )
+        return results
+
+
+class ClassifierPerceptionViT(BaseClassifier):
+    """
+    A classifier for evaluating the perception of streetscape based on a given study
+    using Ouyang (2023) Visual Transformer.
+
+    Args:
+        perception_study (str): The specific perception study for which the model is trained, including
+            "safer", "livelier", "wealthier", "more beautiful", "more boring", "more depressing".
+            This affects the checkpoint file used.
+        device (str, optional): The device that the model should be loaded onto. Options are "cpu", "cuda",
+            or "mps". If `None`, the model tries to use a GPU if available; otherwise, falls back to CPU.
+    """
+
+    def __init__(self, perception_study, device=None):
+        super().__init__(device)
+        self.device = self._get_device(device)
+        self.perception_study = perception_study
+
+        # directory that stores all the models
+        model_load_path = "models"
+
+        # map current models in huggingface
+        model_dict = {
+            'safer': 'safety.pth',
+            'livelier': 'lively.pth',
+            'wealthy': 'wealthy.pth',
+            'more beautiful': 'beautiful.pth',
+            'more boring': 'boring.pth',
+            'more depressing': 'depressing.pth',
+        }
+
+        # Download model
+        file_name = model_dict[perception_study]
+        snapshot_download(repo_id="Jiani11/human-perception-place-pulse",
+                          allow_patterns=[file_name, "README.md"], local_dir=Path(
+                              __file__).parent.parent.parent.parent.parent / "models",
+                          )
+        checkpoint_path = model_load_path + "/" + file_name
+
+        # add the path for model file
+        sys.path.append(os.path.dirname(os.path.abspath(
+            'src/zensvi/cv/classification/utils/Model_01.py')))
+
+        # Now load the model
+        self.model = Net(num_classes=5)
+        self.model = self.load_checkpoint(self.model, checkpoint_path)
+        self.model.eval()
+        self.model.to(self.device)
+
+    def _save_results_to_file(self, results, dir_output, file_name, save_format="csv json"):
+        """Save results to file in specified format.
+
+        Args:
+            results (List[dict]): List of dictionaries containing results to save
+            dir_output (Union[str, Path]): Directory to save output files
+            file_name (str): Base name for output files
+            save_format (str, optional): Format(s) to save results in. Defaults to "csv json".
+        """
+        df = pd.DataFrame(results)
+        dir_output = Path(dir_output)
+        dir_output.mkdir(parents=True, exist_ok=True)
+        if "csv" in save_format:
+            file_path = dir_output / f"{file_name}.csv"
+            df.to_csv(file_path, index=False)
+        if "json" in save_format:
+            file_path = dir_output / f"{file_name}.json"
+            df.to_json(file_path, orient="records")
+
+    def load_checkpoint(self, model, checkpoint_path):
+        model = torch.load(checkpoint_path, map_location=self.device)
+        return model
+
+    def classify(
+        self,
+        dir_input: Union[str, Path],
+        dir_summary_output: Union[str, Path],
+        batch_size=1,
+        save_format="json csv",
+    ) -> List[str]:
+        """Classifies images based on human perception of streetscapes from the specified perception study.
+
+        Args:
+            dir_input (Union[str, Path]): Directory containing input images.
+            dir_summary_output (Union[str, Path]): Directory to save summary output. If None, output is not saved.
+            batch_size (int, optional): Batch size for inference. Defaults to 1.
+            save_format (str, optional): Save format for the output. Options are "json" and "csv".
+                Add a space between options. Defaults to "json csv".
+
+        Returns:
+            List[dict]: List of dictionaries containing perception scores for each image.
+        """
+        # Prepare output directories
+        if dir_summary_output:
+            Path(dir_summary_output).mkdir(parents=True, exist_ok=True)
+
+        # get all the images in dir_input
+        if Path(dir_input).is_file():
+            img_paths = [Path(dir_input)]
+        else:
+            img_paths = [
+                p
+                for ext in [
+                    "*.jpg",
+                    "*.jpeg",
+                    "*.png",
+                    "*.gif",
+                    "*.bmp",
+                    "*.tiff",
+                    "*.JPG",
+                    "*.JPEG",
+                    "*.PNG",
+                    "*.GIF",
+                    "*.BMP",
+                    "*.TIFF",
+                ]
+                for p in Path(dir_input).rglob(ext)
+            ]
+
+        dataset = ImageDataset(img_paths, vit=True)
+        dataloader = DataLoader(dataset, batch_size=batch_size, shuffle=False)
+
+        results = []
+        with torch.no_grad():
+            for image_files, images in tqdm.tqdm(
+                dataloader,
+                desc=f"Evaluating human perception of study: {self.perception_study}",
+            ):
+                images = images.to(self.device, dtype=torch.float32)
+
+                custom_scores = self.model(images)
+                for image_file, score in zip(image_files, custom_scores):
+                    results.append(
+                        {
+                            "filename_key": str(Path(image_file).stem),
+                            f"{self.perception_study}": score.item(),
+                        }
+                    )
+
+        # Save the results to JSON and/or CSV
+        self._save_results_to_file(
+            results,
+            dir_summary_output,
+            "results",
+            save_format=save_format,
+        )
+        return results
+
+
+class ClassifierPerceptionViT(BaseClassifier):
+    """
+    A classifier for evaluating the perception of streetscape based on a given study
+    using Ouyang (2023) Visual Transformer.
+
+    :param device: The device that the model should be loaded onto. Options are "cpu", "cuda", or "mps".
+        If `None`, the model tries to use a GPU if available; otherwise, falls back to CPU.
+    :param perception_study: The specific perception study for which the model is trained, including "safer", "livelier", "wealthier", "more beautiful", "more boring", "more depressing". This affects the checkpoint file used.
+    :type device: str, optional
+    :type perception_study: str
+    """
+
+    def __init__(self, perception_study, device=None):
+        super().__init__(device)
+        self.device = self._get_device(device)
+        self.perception_study = perception_study
+
+        # directory that stores all the models
+        model_load_path = "models"
+
+        # map current models in huggingface
+        model_dict = {
+            'safer': 'safety.pth',
+            'livelier': 'lively.pth',
+            'wealthy': 'wealthy.pth',
+            'more beautiful': 'beautiful.pth',
+            'more boring': 'boring.pth',
+            'more depressing': 'depressing.pth',
+        }
+
+        # Download model
+        file_name = model_dict[perception_study]
+        snapshot_download(repo_id="Jiani11/human-perception-place-pulse",
+                          allow_patterns=[file_name, "README.md"], local_dir=Path(
+                              __file__).parent.parent.parent.parent.parent / "models",
+                          )
+        checkpoint_path = model_load_path + "/" + file_name
+
+        # add the path for model file
+        sys.path.append(os.path.dirname(os.path.abspath(
+            'src/zensvi/cv/classification/utils/Model_01.py')))
+
+        # Now load the model
+        self.model = Net(num_classes=5)
+        self.model = self.load_checkpoint(self.model, checkpoint_path)
+        self.model.eval()
+        self.model.to(self.device)
+
+    def _save_results_to_file(
+        self, results, dir_output, file_name, save_format="csv json"
+    ):
+        df = pd.DataFrame(results)
+        dir_output = Path(dir_output)
+        dir_output.mkdir(parents=True, exist_ok=True)
+        if "csv" in save_format:
+            file_path = dir_output / f"{file_name}.csv"
+            df.to_csv(file_path, index=False)
+        if "json" in save_format:
+            file_path = dir_output / f"{file_name}.json"
+            df.to_json(file_path, orient="records")
+
+    def load_checkpoint(self, model, checkpoint_path):
+        model = torch.load(checkpoint_path, map_location=self.device)
+        return model
+
+    def classify(
+        self,
+        dir_input: Union[str, Path],
+        dir_summary_output: Union[str, Path],
+        batch_size=1,
+        save_format="json csv",
+    ) -> List[str]:
+        """
+        Classifies images based on human perception of streetscapes from the specified perception study. The output file can be saved in JSON and/or CSV format and will contain the final perception score for each image.
+
+        :param dir_input: Directory containing input images.
+        :type dir_input: Union[str, Path]
+        :param dir_summary_output: Directory to save summary output. If None, output is not saved.
+        :type dir_summary_output: Union[str, Path, None]
+        :param batch_size: Batch size for inference, defaults to 1.
+        :type batch_size: int, optional
+        :param save_format: Save format for the output, defaults to "json csv". Options are "json" and "csv". Please add a space between options.
+        :type save_format: str, optional
+        """
+        # Prepare output directories
+        if dir_summary_output:
+            Path(dir_summary_output).mkdir(parents=True, exist_ok=True)
+
+        # get all the images in dir_input
+        if Path(dir_input).is_file():
+            img_paths = [Path(dir_input)]
+        else:
+            img_paths = [
+                p
+                for ext in [
+                    "*.jpg",
+                    "*.jpeg",
+                    "*.png",
+                    "*.gif",
+                    "*.bmp",
+                    "*.tiff",
+                    "*.JPG",
+                    "*.JPEG",
+                    "*.PNG",
+                    "*.GIF",
+                    "*.BMP",
+                    "*.TIFF",
+                ]
+                for p in Path(dir_input).rglob(ext)
+            ]
+
+        dataset = ImageDataset(img_paths, vit=True)
+        dataloader = DataLoader(dataset, batch_size=batch_size, shuffle=False)
+
+        results = []
+        with torch.no_grad():
+            for image_files, images in tqdm.tqdm(
+                dataloader,
+                desc=f"Evaluating human perception of study: {self.perception_study}",
+            ):
+                images = images.to(self.device, dtype=torch.float32)
+
+                custom_scores = self.model(images)
+                for image_file, score in zip(image_files, custom_scores):
+                    results.append(
+                        {
+                            "filename_key": str(Path(image_file).stem),
+                            f"{self.perception_study}": score.item(),
+                        }
+                    )
+
+        # Save the results to JSON and/or CSV
+        self._save_results_to_file(
+            results,
+            dir_summary_output,
+            "results",
+            save_format=save_format,
+        )
         return results