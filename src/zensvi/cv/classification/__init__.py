--- conflicted
+++ resolved
@@ -7,9 +7,6 @@
 from .quality import ClassifierQuality
 from .reflection import ClassifierReflection
 from .view_direction import ClassifierViewDirection
-<<<<<<< HEAD
-from .perception import ClassifierPerception, ClassifierPerceptionViT
-=======
 from .weather import ClassifierWeather
 
 __all__ = [
@@ -23,5 +20,4 @@
     "ClassifierReflection",
     "ClassifierViewDirection",
     "ClassifierWeather",
-]
->>>>>>> 935dc586
+]