--- conflicted
+++ resolved
@@ -3,31 +3,12 @@
 import shutil
 import unittest
 from pathlib import Path
-<<<<<<< HEAD
-
-=======
->>>>>>> e06916e7
 import pandas as pd
 from test_base import TestBase
-
-from zensvi.download.ams import AMSDownloader
 
 
 class TestAMSDownloader(TestBase):
     def setUp(self):
-<<<<<<< HEAD
-        Path("tests/data/output/ams_svi").mkdir(parents=True, exist_ok=True)
-        self.output_dir = "tests/data/output/ams_svi"
-        self.sv_downloader = AMSDownloader(log_path="tests/data/output/ams_svi/log.log")
-
-    def tearDown(self):
-        # remove output directory
-        shutil.rmtree(self.output_dir, ignore_errors=True)
-
-    def test_download_asv(self):
-        self.sv_downloader.download_svi(self.output_dir, lat=52.356768, lon=4.907408, buffer=10)
-        # assert True if there are files in the output directory
-=======
         super().setUp()
         self.output_dir = self.base_output_dir / "ams_svi"
         self.ensure_dir(self.output_dir)
@@ -35,57 +16,28 @@
      
     def test_download_asv(self):
         self.sv_downloader.download_svi(self.output_dir, lat=52.356768, lon=4.907408, buffer=10)
->>>>>>> e06916e7
         self.assertTrue(os.listdir(self.output_dir))
 
     def test_download_asv_metadata_only(self):
         self.sv_downloader.download_svi(self.output_dir, lat=52.356768, lon=4.907408, buffer=10, metadata_only=True)
-<<<<<<< HEAD
-        # assert True if there are more than 1 rows in os.path.join(self.output_dir, "asm_pids.csv")
-        df = pd.read_csv(os.path.join(self.output_dir, "ams_pids.csv"))
-        self.assertTrue(df.shape[0] > 1)
-
-    def test_csv_download_asv(self):
-        self.sv_downloader.download_svi(self.output_dir, input_csv_file="tests/data/input/test.csv", buffer=10)
-        # assert True if there are files in the output directory
-=======
         df = pd.read_csv(self.output_dir / "ams_pids.csv")
         self.assertTrue(df.shape[0] > 1)
 
     def test_csv_download_asv(self):
         self.sv_downloader.download_svi(self.output_dir, input_csv_file=self.input_dir / "test.csv", buffer=10)
->>>>>>> e06916e7
         self.assertTrue(os.listdir(self.output_dir))
 
     def test_shp_download_asv(self):
-<<<<<<< HEAD
-        file_list = [
-            "tests/data/input/point.geojson",
-            "tests/data/input/line.geojson",
-            "tests/data/input/polygon.geojson",
-        ]
-        for file in file_list:
-            self.sv_downloader.download_svi(self.output_dir, input_shp_file=file, buffer=10)
-            # assert True if there are files in the output directory
-=======
         file_list = ["point.geojson", "line.geojson", "polygon.geojson"]
         for file in file_list:
             self.sv_downloader.download_svi(self.output_dir, input_shp_file=self.input_dir / file, buffer=10)
->>>>>>> e06916e7
             self.assertTrue(os.listdir(self.output_dir))
 
     def test_place_name_download_asv(self):
         self.sv_downloader.download_svi(self.output_dir, input_place_name="Amsterdam Landlust", buffer=10)
-<<<<<<< HEAD
-        # assert True if there are files in the output directory
         self.assertTrue(os.listdir(self.output_dir))
 
 
+
 if __name__ == "__main__":
-=======
-        self.assertTrue(os.listdir(self.output_dir))
-
-
-if __name__ == '__main__':
->>>>>>> e06916e7
     unittest.main()