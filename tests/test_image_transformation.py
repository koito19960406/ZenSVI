--- conflicted
+++ resolved
@@ -1,13 +1,9 @@
 import shutil
 import unittest
 from pathlib import Path
-<<<<<<< HEAD
 
 from zensvi.transform import ImageTransformer
-=======
-import shutil
 from test_base import TestBase
->>>>>>> e06916e7
 
 class TestImageTransformer(TestBase):
     @classmethod
