--- conflicted
+++ resolved
@@ -19,53 +19,6 @@
         pass
 
 
-<<<<<<< HEAD
-    # def test_embeddings(self):
-    #     embedding = Embeddings(model_name="alexnet", cuda=True)
-    #     image_output = self.output / "images"
-    #     emb_output = self.output / "embeddings"
-
-    #     embs = embedding.generate_embedding(
-    #        str(self.image_input),
-    #         image_output,
-    #         batch_size=1000,
-    #     )
-
-    #     # assert True if files in image_output and summary_output are not empty
-    #     self.assertTrue(
-    #         embs
-    #     )
-
-    # def test_search_similar_images(self):
-    #     embedding = Embeddings(model_name="alexnet", cuda=True)
-    #     image_output = self.output / "images"
-    #     emb_output = self.output / "embeddings"
-
-    #     embs = embedding.generate_embedding(
-    #         str(self.image_input),
-    #         image_output,
-    #         batch_size=1000,
-    #     )
-
-    #     # assert True if files in image_output and summary_output are not empty
-    #     self.assertTrue(
-    #         embs
-    #     )
-
-    #     # base file name of the first file in the image_input directory
-    #     image_path = list(self.image_input.glob("*"))[0]
-    #     image_base_name = image_path.stem
-
-    #     similar_images = embedding.search_similar_images(
-    #         image_base_name,
-    #         image_output,
-    #         5,
-    #     )
-    #     # assert True if files in image_output and summary_output are not empty
-    #     self.assertTrue(
-    #         similar_images
-    #     )
-=======
     def test_embeddings(self):
         embedding = Embeddings(model_name="alexnet", cuda=True)
         image_output = self.output / "images"
@@ -111,7 +64,6 @@
         self.assertTrue(
             similar_images
         )
->>>>>>> e06916e7
 
     # test all models
     def test_all_models_cpu(self):
