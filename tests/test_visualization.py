--- conflicted
+++ resolved
@@ -3,13 +3,8 @@
 
 import pandas as pd
 from test_base import TestBase
-
-<<<<<<< HEAD
 from zensvi import visualization
 
-# import shutil
-=======
->>>>>>> e06916e7
 
 class TestVisualization(TestBase):
     @classmethod
@@ -47,14 +42,8 @@
                     legend_title=("Count" if variable is None else f"{variable.title()} View Factor"),
                     dark_mode=False,
                 )
-<<<<<<< HEAD
                 # assert True if path_output exists and size is not zero
                 self.assertTrue(Path(path_output).exists() and Path(path_output).stat().st_size > 0)
-=======
-                self.assertTrue(
-                    Path(path_output).exists() and Path(path_output).stat().st_size > 0
-                )
->>>>>>> e06916e7
 
     def test_plot_map_edge_color(self):
         path_pid = "tests/data/input/visualization/gsv_pids.csv"
