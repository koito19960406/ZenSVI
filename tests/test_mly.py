import json
import unittest
import os
import shutil
from pathlib import Path

from zensvi.download.mapillary import interface
from zensvi.download import MLYDownloader


class TestMapillary(unittest.TestCase):
    @classmethod
    def setUpClass(self):
        self.mly_api_key = os.getenv("MLY_API_KEY")
        interface.set_access_token(self.mly_api_key)
        self.mly_output = "tests/data/output/mly_output/"
        os.makedirs(self.mly_output, exist_ok=True)
        self.mly_input_multipolygon = "tests/data/input/test_multipolygon.geojson"
        self.mly_input_polygon = "tests/data/input/test_polygon.geojson"
        self.mly_output_json = Path(self.mly_output) / "mly_output.json"
        self.mly_svi_output = Path(self.mly_output) / "mly_svi"
        self.mly_svi_output_multipolygon = Path(self.mly_output) / "mly_svi_multipolygon"
        self.mly_svi_output_polygon = Path(self.mly_output) / "mly_svi_polygon"
<<<<<<< HEAD
        self.mly_svi_output_buffer = Path(self.mly_output) / "mly_svi_buffer"
=======
        self.mly_log = Path(self.mly_output) / "log.log"
>>>>>>> 9b8d62ab
        pass
    
    @classmethod   
    def tearDown(self):
        # remove output directory
        shutil.rmtree(self.mly_output, ignore_errors=True)

    def test_interface(self):
        # Skip test if the output file already exists
        if os.path.exists(self.mly_output_json):
            self.skipTest("Result exists")
        # read geojson as dict
        with open(self.mly_input_polygon) as f:
            geojson = json.load(f)
        output = interface.images_in_geojson(geojson)
        # assert True if output is not empty
        self.assertTrue(len(output.to_dict()) > 0)

    def test_downloader(self):
        # Skip test if the output file already exists
        if os.path.exists(os.path.join(self.mly_svi_output, "mly_svi")):
            self.skipTest("Result exists")
        # download images
        mly_downloader = MLYDownloader(self.mly_api_key)
        mly_downloader.download_svi(self.mly_svi_output, input_shp_file=self.mly_input_polygon)

        # assert True if there are files in the output directory
        self.assertTrue(len(os.listdir(self.mly_svi_output)) > 0)

    def test_downloader_metadata_only(self):
        # Skip test if the output file already exists
        if os.path.exists(os.path.join(self.mly_svi_output, "mly_pids.csv")):
            self.skipTest("Result exists")
        # download metadata only
        mly_downloader = MLYDownloader(
            self.mly_api_key,
            log_path="tests/data/output/mly_svi/log.log",
            max_workers=200,
        )
        # mly_downloader.download_svi(self.mly_svi_output, input_place_name="Singapore", metadata_only=True)
        mly_downloader.download_svi(
            self.mly_svi_output, input_shp_file=self.mly_input_polygon, metadata_only=True
        )
        # assert True if mly_pids.csv is not empty
        self.assertTrue(
            os.path.getsize(os.path.join(self.mly_svi_output, "mly_pids.csv")) > 0
        )

    # test multipolygon
    def test_downloader_multipolygon(self):
        # # Skip test if the output file already exists
        # if os.path.exists(os.path.join(self.mly_svi_output_multipolygon, "mly_svi")):
        #     self.skipTest("Result exists")
        # download images
        mly_downloader = MLYDownloader(self.mly_api_key, max_workers=200)
        mly_downloader.download_svi(
            self.mly_svi_output_multipolygon, input_shp_file=self.mly_input_multipolygon
        )
        # assert True if there are files in the output directory
        self.assertTrue(len(os.listdir(self.mly_svi_output_multipolygon)) > 0)

    # test polygon
    def test_downloader_polygon(self):
        # # Skip test if the output file already exists
        # if os.path.exists(os.path.join(self.mly_svi_output_polygon, "mly_svi")):
        #     self.skipTest("Result exists")
        # download images
        mly_downloader = MLYDownloader(self.mly_api_key, max_workers=200)
        mly_downloader.download_svi(
            self.mly_svi_output_polygon, input_shp_file=self.mly_input_polygon
        )
        # assert True if there are files in the output directory
        self.assertTrue(len(os.listdir(self.mly_svi_output_polygon)) > 0)

    # test with kwargs for mly
    def test_downloader_kwargs(self):
        # Skip test if the output file already exists
        if os.path.exists(os.path.join(self.mly_svi_output, "mly_svi")):
            self.skipTest("Result exists")
        # download images
        mly_downloader = MLYDownloader(self.mly_api_key, log_path=str(self.mly_log), max_workers=200)
        kwarg = {
            "image_type": "flat",  # The tile image_type to be obtained, either as 'flat', 'pano' (panoramic), or 'all'.
            "min_captured_at": 1484549945000,  # The min date. Format from 'YYYY', to 'YYYY-MM-DDTHH:MM:SS'
            "max_captured_at": 1642935417694,  # The max date. Format from 'YYYY', to 'YYYY-MM-DDTHH:MM:SS'
            "organization_id": [1805883732926354],  # The organization id, ID of the organization this image (or sets of images) belong to. It can be absent. Thus, default is -1 (None)
            "compass_angle": (0,180)
        }
        mly_downloader.download_svi(self.mly_svi_output, input_shp_file=self.mly_input_polygon, **kwarg)
        # assert True if there are files in the output directory
        self.assertTrue(len(os.listdir(self.mly_svi_output)) > 0)

    # test with buffer
    def test_downloader_with_buffer(self):
        # Skip test if the output file already exists
        if os.path.exists(os.path.join(self.mly_svi_output_buffer, "mly_svi")):
            self.skipTest("Result exists")
        # download images
        mly_downloader = MLYDownloader(self.mly_api_key, max_workers=200)
        mly_downloader.download_svi(
            self.mly_svi_output_buffer, lat = 52.50, lon = 13.42, buffer=1000
        )
        # assert True if there are files in the output directory
        self.assertTrue(len(os.listdir(self.mly_svi_output_buffer)) > 0)
        

if __name__ == "__main__":
    unittest.main()<|MERGE_RESOLUTION|>--- conflicted
+++ resolved
@@ -21,11 +21,7 @@
         self.mly_svi_output = Path(self.mly_output) / "mly_svi"
         self.mly_svi_output_multipolygon = Path(self.mly_output) / "mly_svi_multipolygon"
         self.mly_svi_output_polygon = Path(self.mly_output) / "mly_svi_polygon"
-<<<<<<< HEAD
-        self.mly_svi_output_buffer = Path(self.mly_output) / "mly_svi_buffer"
-=======
         self.mly_log = Path(self.mly_output) / "log.log"
->>>>>>> 9b8d62ab
         pass
     
     @classmethod   
@@ -33,72 +29,73 @@
         # remove output directory
         shutil.rmtree(self.mly_output, ignore_errors=True)
 
-    def test_interface(self):
-        # Skip test if the output file already exists
-        if os.path.exists(self.mly_output_json):
-            self.skipTest("Result exists")
-        # read geojson as dict
-        with open(self.mly_input_polygon) as f:
-            geojson = json.load(f)
-        output = interface.images_in_geojson(geojson)
-        # assert True if output is not empty
-        self.assertTrue(len(output.to_dict()) > 0)
+    # def test_interface(self):
+    #     # Skip test if the output file already exists
+    #     if os.path.exists(self.mly_output_json):
+    #         self.skipTest("Result exists")
+    #     # read geojson as dict
+    #     with open(self.mly_input_polygon) as f:
+    #         geojson = json.load(f)
+    #     output = interface.images_in_geojson(geojson)
+    #     # assert True if output is not empty
+    #     self.assertTrue(len(output.to_dict()) > 0)
 
-    def test_downloader(self):
-        # Skip test if the output file already exists
-        if os.path.exists(os.path.join(self.mly_svi_output, "mly_svi")):
-            self.skipTest("Result exists")
-        # download images
-        mly_downloader = MLYDownloader(self.mly_api_key)
-        mly_downloader.download_svi(self.mly_svi_output, input_shp_file=self.mly_input_polygon)
+    # def test_downloader(self):
+    #     # Skip test if the output file already exists
+    #     if os.path.exists(os.path.join(self.mly_svi_output, "mly_svi")):
+    #         self.skipTest("Result exists")
+    #     # download images
+    #     mly_downloader = MLYDownloader(self.mly_api_key)
+    #     mly_downloader.download_svi(self.mly_svi_output, input_shp_file=self.mly_input_polygon)
 
-        # assert True if there are files in the output directory
-        self.assertTrue(len(os.listdir(self.mly_svi_output)) > 0)
+    #     # assert True if there are files in the output directory
+    #     self.assertTrue(len(os.listdir(self.mly_svi_output)) > 0)
 
-    def test_downloader_metadata_only(self):
-        # Skip test if the output file already exists
-        if os.path.exists(os.path.join(self.mly_svi_output, "mly_pids.csv")):
-            self.skipTest("Result exists")
-        # download metadata only
-        mly_downloader = MLYDownloader(
-            self.mly_api_key,
-            log_path="tests/data/output/mly_svi/log.log",
-            max_workers=200,
-        )
-        # mly_downloader.download_svi(self.mly_svi_output, input_place_name="Singapore", metadata_only=True)
-        mly_downloader.download_svi(
-            self.mly_svi_output, input_shp_file=self.mly_input_polygon, metadata_only=True
-        )
-        # assert True if mly_pids.csv is not empty
-        self.assertTrue(
-            os.path.getsize(os.path.join(self.mly_svi_output, "mly_pids.csv")) > 0
-        )
+    # def test_downloader_metadata_only(self):
+    #     # Skip test if the output file already exists
+    #     if os.path.exists(os.path.join(self.mly_svi_output, "mly_pids.csv")):
+    #         self.skipTest("Result exists")
+    #     # download metadata only
+    #     mly_downloader = MLYDownloader(
+    #         self.mly_api_key,
+    #         log_path="tests/data/output/mly_svi/log.log",
+    #         max_workers=200,
+    #     )
+    #     # mly_downloader.download_svi(self.mly_svi_output, input_place_name="Singapore", metadata_only=True)
+    #     mly_downloader.download_svi(
+    #         self.mly_svi_output, input_shp_file=self.mly_input_polygon, metadata_only=True
+    #     )
+    #     # assert True if mly_pids.csv is not empty
+    #     self.assertTrue(
+    #         os.path.getsize(os.path.join(self.mly_svi_output, "mly_pids.csv")) > 0
+    #     )
 
-    # test multipolygon
-    def test_downloader_multipolygon(self):
-        # # Skip test if the output file already exists
-        # if os.path.exists(os.path.join(self.mly_svi_output_multipolygon, "mly_svi")):
-        #     self.skipTest("Result exists")
-        # download images
-        mly_downloader = MLYDownloader(self.mly_api_key, max_workers=200)
-        mly_downloader.download_svi(
-            self.mly_svi_output_multipolygon, input_shp_file=self.mly_input_multipolygon
-        )
-        # assert True if there are files in the output directory
-        self.assertTrue(len(os.listdir(self.mly_svi_output_multipolygon)) > 0)
+    # # test multipolygon
+    # def test_downloader_multipolygon(self):
+    #     # # Skip test if the output file already exists
+    #     # if os.path.exists(os.path.join(self.mly_svi_output_multipolygon, "mly_svi")):
+    #     #     self.skipTest("Result exists")
+    #     # download images
+    #     mly_downloader = MLYDownloader(self.mly_api_key, max_workers=200)
+    #     mly_downloader.download_svi(
+    #         self.mly_svi_output_multipolygon, input_shp_file=self.mly_input_multipolygon
+    #     )
+    #     # assert True if there are files in the output directory
+    #     self.assertTrue(len(os.listdir(self.mly_svi_output_multipolygon)) > 0)
 
-    # test polygon
-    def test_downloader_polygon(self):
-        # # Skip test if the output file already exists
-        # if os.path.exists(os.path.join(self.mly_svi_output_polygon, "mly_svi")):
-        #     self.skipTest("Result exists")
-        # download images
-        mly_downloader = MLYDownloader(self.mly_api_key, max_workers=200)
-        mly_downloader.download_svi(
-            self.mly_svi_output_polygon, input_shp_file=self.mly_input_polygon
-        )
-        # assert True if there are files in the output directory
-        self.assertTrue(len(os.listdir(self.mly_svi_output_polygon)) > 0)
+    # # test polygon
+    # def test_downloader_polygon(self):
+    #     # # Skip test if the output file already exists
+    #     # if os.path.exists(os.path.join(self.mly_svi_output_polygon, "mly_svi")):
+    #     #     self.skipTest("Result exists")
+    #     # download images
+    #     mly_downloader = MLYDownloader(self.mly_api_key, max_workers=200)
+    #     mly_downloader.download_svi(
+    #         self.mly_svi_output_polygon, input_shp_file=self.mly_input_polygon
+    #     )
+    #     # assert True if there are files in the output directory
+    #     self.assertTrue(len(os.listdir(self.mly_svi_output_polygon)) > 0)
+
 
     # test with kwargs for mly
     def test_downloader_kwargs(self):
@@ -118,19 +115,5 @@
         # assert True if there are files in the output directory
         self.assertTrue(len(os.listdir(self.mly_svi_output)) > 0)
 
-    # test with buffer
-    def test_downloader_with_buffer(self):
-        # Skip test if the output file already exists
-        if os.path.exists(os.path.join(self.mly_svi_output_buffer, "mly_svi")):
-            self.skipTest("Result exists")
-        # download images
-        mly_downloader = MLYDownloader(self.mly_api_key, max_workers=200)
-        mly_downloader.download_svi(
-            self.mly_svi_output_buffer, lat = 52.50, lon = 13.42, buffer=1000
-        )
-        # assert True if there are files in the output directory
-        self.assertTrue(len(os.listdir(self.mly_svi_output_buffer)) > 0)
-        
-
 if __name__ == "__main__":
     unittest.main()