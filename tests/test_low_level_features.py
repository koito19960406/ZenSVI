import json
import os
<<<<<<< HEAD
import shutil
import unittest
from pathlib import Path

=======
from pathlib import Path
>>>>>>> e06916e7
import pandas as pd
from test_base import TestBase

from zensvi.cv import get_low_level_features


class TestLowLevel(TestBase):
    @classmethod
    def setUpClass(cls):
        super().setUpClass()
        cls.output = cls.base_output_dir / "low_level"
        cls.ensure_dir(cls.output)

    def test_low_level(self):
        image_input = str(self.input_dir / "images")
        image_output = self.output / "images"
        summary_output = self.output / "summary"
        get_low_level_features(
            image_input,
            dir_image_output=image_output,
            dir_summary_output=summary_output,
            save_format="json csv",
            csv_format="wide",
        )
        files_in_image_output = [f for f in image_output.rglob("*") if f.is_file()]
        df = pd.read_csv(summary_output / "low_level_features.csv")
        self.assertTrue(len(files_in_image_output) > 0 and len(df) > 0)


if __name__ == "__main__":
    unittest.main()<|MERGE_RESOLUTION|>--- conflicted
+++ resolved
@@ -1,13 +1,8 @@
 import json
 import os
-<<<<<<< HEAD
 import shutil
 import unittest
 from pathlib import Path
-
-=======
-from pathlib import Path
->>>>>>> e06916e7
 import pandas as pd
 from test_base import TestBase
 
