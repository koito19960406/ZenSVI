--- conflicted
+++ resolved
@@ -3,12 +3,8 @@
 import unittest
 import os
 from pathlib import Path
-<<<<<<< HEAD
-from zensvi.cv import ClassifierPerception, ClassifierPerceptionViT
-=======
 from zensvi.cv import ClassifierPerception
-from test_base import TestBase
->>>>>>> e06916e7
+from zensvi.cv import ClassifierPerceptionViT
 
 
 class TestClassifierPerception(TestBase):
@@ -17,17 +13,14 @@
         super().setUpClass()
         cls.output = cls.base_output_dir / "classification/perception"
         cls.ensure_dir(cls.output)
+    # def tearDown(self):
+    #     # remove output directory
+    #     shutil.rmtree(self.output, ignore_errors=True)
 
     def test_classify_directory(self):
-<<<<<<< HEAD
-        classifier = ClassifierPerception(perception_study='more boring')
+        classifier = ClassifierPerception(perception_study = 'more boring')
         image_input = "tests/data/input/images"
         dir_summary_output = str(Path(self.output) / "directory/summary")
-=======
-        classifier = ClassifierPerception(perception_study = 'more boring')
-        image_input = str(self.input_dir / "images")
-        dir_summary_output = str(self.output / "directory/summary")
->>>>>>> e06916e7
         classifier.classify(
             image_input,
             dir_summary_output=dir_summary_output,
@@ -36,15 +29,9 @@
         self.assertTrue(os.listdir(dir_summary_output))
 
     def test_classify_single_image(self):
-<<<<<<< HEAD
-        classifier = ClassifierPerception(perception_study='more boring')
+        classifier = ClassifierPerception(perception_study = 'more boring')
         image_input = "tests/data/input/images/test1.jpg"
         dir_summary_output = str(Path(self.output) / "single/summary")
-=======
-        classifier = ClassifierPerception(perception_study = 'more boring')
-        image_input = str(self.input_dir / "images/test1.jpg")
-        dir_summary_output = str(self.output / "single/summary")
->>>>>>> e06916e7
         classifier.classify(
             image_input,
             dir_summary_output=dir_summary_output,
@@ -53,16 +40,10 @@
 
     def test_classify_with_mps_device(self):
         device = "mps"
-<<<<<<< HEAD
         classifier = ClassifierPerception(
-            perception_study='more boring', device=device)
+            perception_study = 'more boring', device=device)
         image_input = "tests/data/input/images"
         dir_summary_output = str(Path(self.output) / "mps/summary")
-=======
-        classifier = ClassifierPerception(perception_study = 'more boring', device=device)
-        image_input = str(self.input_dir / "images")
-        dir_summary_output = str(self.output / "mps/summary")
->>>>>>> e06916e7
         classifier.classify(
             image_input,
             dir_summary_output=dir_summary_output,
@@ -71,7 +52,7 @@
         self.assertTrue(os.listdir(dir_summary_output))
 
     def test_classify_directory_vit(self):
-        classifier = ClassifierPerceptionViT(perception_study='more boring')
+        classifier = ClassifierPerceptionViT(perception_study = 'more boring')
         image_input = "tests/data/input/images"
         dir_summary_output = str(Path(self.output) / "directory/summary")
         classifier.classify(
