--- conflicted
+++ resolved
@@ -1,21 +1,11 @@
 #!/usr/bin/env python3
 
+import unittest
 import os
-<<<<<<< HEAD
 from pathlib import Path
 from zensvi.cv import ClassifierPerception
 from zensvi.cv import ClassifierPerceptionViT
-<<<<<<< HEAD
-=======
-import unittest
-
 from test_base import TestBase
->>>>>>> 935dc586c86922f8d6f03516e2ccd709ab41b2d5
-
-from zensvi.cv import ClassifierPerception
-=======
-from test_base import TestBase
->>>>>>> 7ad832d5
 
 
 class TestClassifierPerception(TestBase):
@@ -29,15 +19,9 @@
     #     shutil.rmtree(self.output, ignore_errors=True)
 
     def test_classify_directory(self):
-<<<<<<< HEAD
         classifier = ClassifierPerception(perception_study = 'more boring')
         image_input = "tests/data/input/images"
         dir_summary_output = str(Path(self.output) / "directory/summary")
-=======
-        classifier = ClassifierPerception(perception_study="more boring")
-        image_input = str(self.input_dir / "images")
-        dir_summary_output = str(self.output / "directory/summary")
->>>>>>> 935dc586c86922f8d6f03516e2ccd709ab41b2d5
         classifier.classify(
             image_input,
             dir_summary_output=dir_summary_output,
@@ -46,15 +30,9 @@
         self.assertTrue(os.listdir(dir_summary_output))
 
     def test_classify_single_image(self):
-<<<<<<< HEAD
         classifier = ClassifierPerception(perception_study = 'more boring')
         image_input = "tests/data/input/images/test1.jpg"
         dir_summary_output = str(Path(self.output) / "single/summary")
-=======
-        classifier = ClassifierPerception(perception_study="more boring")
-        image_input = str(self.input_dir / "images/test1.jpg")
-        dir_summary_output = str(self.output / "single/summary")
->>>>>>> 935dc586c86922f8d6f03516e2ccd709ab41b2d5
         classifier.classify(
             image_input,
             dir_summary_output=dir_summary_output,
@@ -63,16 +41,10 @@
 
     def test_classify_with_mps_device(self):
         device = "mps"
-<<<<<<< HEAD
         classifier = ClassifierPerception(
             perception_study = 'more boring', device=device)
         image_input = "tests/data/input/images"
         dir_summary_output = str(Path(self.output) / "mps/summary")
-=======
-        classifier = ClassifierPerception(perception_study="more boring", device=device)
-        image_input = str(self.input_dir / "images")
-        dir_summary_output = str(self.output / "mps/summary")
->>>>>>> 935dc586c86922f8d6f03516e2ccd709ab41b2d5
         classifier.classify(
             image_input,
             dir_summary_output=dir_summary_output,
